--- conflicted
+++ resolved
@@ -257,63 +257,7 @@
 
     except Exception as e:
         logger.error(f"Error in get_stats: {e}")
-<<<<<<< HEAD
         raise HTTPException(status_code=500, detail=f"Internal server error: {str(e)}")
-=======
-        raise HTTPException(status_code=500, detail=f"Internal server error: {str(e)}")
-
-
-@router.get(
-    "/api/get-user-history",
-    tags=["User Operations"],
-    summary="Get user position history",
-    response_model=UserHistoryResponse,
-    response_description="List of user positions including status,created_at, \
-                                start_price, amount, and multiplier.",
-)
-async def get_user_history(user_id: str) -> list[dict]:
-    """
-    Retrieves the history of positions for a specified user.
-
-    ### Parameters:
-    - **user_id**: The unique ID of the user whose position history is being fetched.
-
-    ### Returns:
-    - A list of positions with the following details:
-        - `status`: Current status of the position.
-        - `created_at`: Timestamp when the position was created.
-        - `start_price`: Initial price of the asset when the position was opened.
-        - `amount`: Amount involved in the position.
-        - `multiplier`: Leverage multiplier applied to the position.
-    """
-    # FIXME REMOVE IT
-    try:
-        # Fetch user history from the database
-        positions = user_db.fetch_user_history(user_id)
-
-        if not positions:
-            logger.info(f"No positions found for user_id={user_id}")
-            return []
-
-        return positions
-
-    except Exception as e:
-        raise HTTPException(status_code=500, detail=f"Internal server error: {str(e)}")
-
-
-@router.post("/allow-notification/{telegram_id}")
-async def allow_notification(
-    telegram_id: int,
-    telegram_db: TelegramUserDBConnector = Depends(lambda: TelegramUserDBConnector()),
-):
-    """Enable notifications for a specific telegram user"""
-    try:
-        telegram_db.allow_notification(telegram_id=telegram_id)
-        return {"message": "Notifications enabled successfully"}
-    except ValueError as e:
-        raise HTTPException(status_code=404, detail=str(e))
-    except Exception as e:
-        raise HTTPException(status_code=500, detail="Internal server error")
 
 
 @router.post(
@@ -339,5 +283,4 @@
     return {
            "detail": "Successfully initiated withdrawals for all tokens",
            "results": results
-    }
->>>>>>> 56f96129
+    }