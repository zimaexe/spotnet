from fastapi import APIRouter, Request, HTTPException, Query
from web_app.db.crud import UserDBConnector
from web_app.api.serializers.transaction import UpdateUserContractRequest
from web_app.api.serializers.user import CheckUserResponse, UpdateUserContractResponse, GetUserContractAddressResponse 

router = APIRouter()  # Initialize the router

user_db = UserDBConnector()


@router.get("/api/get-user-contract", tags=["User Operations"], summary="Get user's contract status", response_description="Returns 0 if the user is None or if the contract is not deployed. Returns the transaction hash if the contract is deployed.")
async def get_user_contract(wallet_id: str) -> str:
    """
    Get the contract status of a user.
    :param wallet_id: wallet id
    :return: int
    :raises: HTTPException :return: Dict containing status code and detail
    """
    user = user_db.get_user_by_wallet_id(wallet_id)
<<<<<<< HEAD
    if user is None or not user.is_contract_deployed:
        return ""
=======

    if user is None:
        raise HTTPException(status_code=404, detail="User not found")
    elif not user.is_contract_deployed:
        raise HTTPException(status_code=404, detail="Contract not deployed")
>>>>>>> 8fb6d37f
    else:
        return user.contract_address


@router.get("/api/check-user", tags=["User Operations"], summary="Check if user exists and contract status", response_model=CheckUserResponse, response_description="Returns whether the user's contract is deployed.")
async def check_user(request: Request, wallet_id: str) -> CheckUserResponse:
    """
    This endpoint checks if the user exists, or adds the user to the database if they don't exist, 
    and checks whether their contract is deployed. 
    
    ### Parameters:
    - **wallet_id**: The wallet ID of the user.
    
    ### Returns:
    The contract deployment status
    """
    
    user = user_db.get_user_by_wallet_id(wallet_id)
    if user and not user.is_contract_deployed:
        return {"is_contract_deployed": False}
    elif not user:
        user_db.create_user(wallet_id)
        return {"is_contract_deployed": False}
    else:
        return {"is_contract_deployed": True}


@router.post("/api/update-user-contract", tags=["User Operations"], summary="Update the user's contract", response_model=UpdateUserContractResponse, response_description="Returns if the contract is updated and deployed.")
async def update_user_contract(data: UpdateUserContractRequest) ->  UpdateUserContractResponse:
    """
    This endpoint updates the user's contract.
    
    ### Parameters:
    - **wallet_id**: The wallet ID of the user.
    - **contract_address**: The contract address being deployed.
    
    ### Returns:
    The contract deployment status
    """

    user = user_db.get_user_by_wallet_id(data.wallet_id)
    if user:
        user_db.update_user_contract(user, data.contract_address)
        return {"is_contract_deployed": True}
    else:
        return {"is_contract_deployed": False}


@router.get("/api/get-user-contract-address", tags=["User Operations"], summary="Get user's contract address", response_model=GetUserContractAddressResponse, response_description="Returns the contract address of the user or None if not deployed.")
async def get_user_contract_address(wallet_id: str) -> GetUserContractAddressResponse:
    """
    This endpoint retrieves the contract address of a user.
    
    ### Parameters:
    - **wallet_id**: User's wallet ID
    
    ### Returns:
    The contract address or None if it does not exists.
    """

    contract_address = user_db.get_contract_address_by_wallet_id(wallet_id)
    if contract_address:
        return {"contract_address": contract_address}
    else:
        return {"contract_address": None}<|MERGE_RESOLUTION|>--- conflicted
+++ resolved
@@ -1,4 +1,4 @@
-from fastapi import APIRouter, Request, HTTPException, Query
+from fastapi import APIRouter, Request, HTTPException
 from web_app.db.crud import UserDBConnector
 from web_app.api.serializers.transaction import UpdateUserContractRequest
 from web_app.api.serializers.user import CheckUserResponse, UpdateUserContractResponse, GetUserContractAddressResponse 
@@ -17,16 +17,10 @@
     :raises: HTTPException :return: Dict containing status code and detail
     """
     user = user_db.get_user_by_wallet_id(wallet_id)
-<<<<<<< HEAD
-    if user is None or not user.is_contract_deployed:
-        return ""
-=======
-
     if user is None:
         raise HTTPException(status_code=404, detail="User not found")
     elif not user.is_contract_deployed:
         raise HTTPException(status_code=404, detail="Contract not deployed")
->>>>>>> 8fb6d37f
     else:
         return user.contract_address
 
