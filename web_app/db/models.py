--- conflicted
+++ resolved
@@ -1,33 +1,8 @@
-<<<<<<< HEAD
-from enum import Enum as PyEnum
 from uuid import uuid4
-
-from sqlalchemy import (Boolean, Column, DateTime, Enum, ForeignKey, Integer,
-                        String)
 from sqlalchemy.dialects.postgresql import UUID
 from sqlalchemy.sql import func
-
-=======
-"""
-This module contains the SQLAlchemy models for the database.
-"""
-
+from sqlalchemy import Column, String, Boolean, Integer, ForeignKey, DateTime, Enum
 from enum import Enum as PyEnum
-from uuid import uuid4
-
-from sqlalchemy import (
-    DECIMAL,
-    Boolean,
-    Column,
-    DateTime,
-    Enum,
-    ForeignKey,
-    Integer,
-    String,
-)
-from sqlalchemy.dialects.postgresql import UUID
-from sqlalchemy.sql import func
->>>>>>> ecf41861
 from web_app.db.database import Base
 
 
@@ -83,7 +58,24 @@
         nullable=True,
         default="pending",
     )
-<<<<<<< HEAD
+    start_price = Column(DECIMAL, nullable=False)
+
+
+class AirDrop(Base):
+    """
+    SQLAlchemy model for the airdrop table.
+    """
+
+    __tablename__ = "airdrop"
+
+    id = Column(UUID(as_uuid=True), primary_key=True, default=uuid4)
+    user_id = Column(
+        UUID(as_uuid=True), ForeignKey("user.id"), index=True, nullable=False
+    )
+    created_at = Column(DateTime, nullable=False, default=func.now())
+    amount = Column(DECIMAL, nullable=True)
+    is_claimed = Column(Boolean, default=False, index=True)
+    claimed_at = Column(DateTime, nullable=True)
 
 
 class TelegramUser(Base):
@@ -104,24 +96,4 @@
     created_at = Column(DateTime, nullable=False, default=func.now())
     updated_at = Column(
         DateTime, nullable=False, default=func.now(), onupdate=func.now()
-    )
-=======
-    start_price = Column(DECIMAL, nullable=False)
-
-
-class AirDrop(Base):
-    """
-    SQLAlchemy model for the airdrop table.
-    """
-
-    __tablename__ = "airdrop"
-
-    id = Column(UUID(as_uuid=True), primary_key=True, default=uuid4)
-    user_id = Column(
-        UUID(as_uuid=True), ForeignKey("user.id"), index=True, nullable=False
-    )
-    created_at = Column(DateTime, nullable=False, default=func.now())
-    amount = Column(DECIMAL, nullable=True)
-    is_claimed = Column(Boolean, default=False, index=True)
-    claimed_at = Column(DateTime, nullable=True)
->>>>>>> ecf41861
+    )