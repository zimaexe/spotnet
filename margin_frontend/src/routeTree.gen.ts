/* eslint-disable */

// @ts-nocheck

// noinspection JSUnusedGlobalSymbols

// This file was automatically generated by TanStack Router.
// You should NOT make any changes in this file as it will be overwritten.
// Additionally, you should also exclude this file from your linter and/or formatter to prevent it from being checked or modified.

// Import Routes

<<<<<<< HEAD
import { Route as rootRoute } from './routes/__root'
import { Route as TradeImport } from './routes/trade'
import { Route as SignUpImport } from './routes/sign-up'
import { Route as ResetPasswordImport } from './routes/reset-password'
import { Route as PoolImport } from './routes/pool'
import { Route as LoginImport } from './routes/login'
import { Route as ChangePasswordImport } from './routes/change-password'
import { Route as IndexImport } from './routes/index'
=======
import { Route as rootRoute } from "./routes/__root";
import { Route as TradeImport } from "./routes/trade";
import { Route as SignUpImport } from "./routes/sign-up";
import { Route as PoolImport } from "./routes/pool";
import { Route as LoginImport } from "./routes/login";
import { Route as ChangePasswordImport } from "./routes/change-password";
import { Route as IndexImport } from "./routes/index";
>>>>>>> 1b9e420b

// Create/Update Routes

const TradeRoute = TradeImport.update({
  id: "/trade",
  path: "/trade",
  getParentRoute: () => rootRoute,
} as any)

const SignUpRoute = SignUpImport.update({
  id: "/sign-up",
  path: "/sign-up",
  getParentRoute: () => rootRoute,
} as any)

const ResetPasswordRoute = ResetPasswordImport.update({
  id: '/reset-password',
  path: '/reset-password',
  getParentRoute: () => rootRoute,
} as any)

const PoolRoute = PoolImport.update({
  id: "/pool",
  path: "/pool",
  getParentRoute: () => rootRoute,
} as any)

const LoginRoute = LoginImport.update({
  id: "/login",
  path: "/login",
  getParentRoute: () => rootRoute,
} as any)

const ChangePasswordRoute = ChangePasswordImport.update({
  id: "/change-password",
  path: "/change-password",
  getParentRoute: () => rootRoute,
} as any)

const IndexRoute = IndexImport.update({
  id: "/",
  path: "/",
  getParentRoute: () => rootRoute,
} as any)

// Populate the FileRoutesByPath interface

declare module "@tanstack/react-router" {
  interface FileRoutesByPath {
<<<<<<< HEAD
    '/': {
      id: '/'
      path: '/'
      fullPath: '/'
      preLoaderRoute: typeof IndexImport
      parentRoute: typeof rootRoute
    }
    '/change-password': {
      id: '/change-password'
      path: '/change-password'
      fullPath: '/change-password'
      preLoaderRoute: typeof ChangePasswordImport
      parentRoute: typeof rootRoute
    }
    '/login': {
      id: '/login'
      path: '/login'
      fullPath: '/login'
      preLoaderRoute: typeof LoginImport
      parentRoute: typeof rootRoute
    }
    '/pool': {
      id: '/pool'
      path: '/pool'
      fullPath: '/pool'
      preLoaderRoute: typeof PoolImport
      parentRoute: typeof rootRoute
    }
    '/reset-password': {
      id: '/reset-password'
      path: '/reset-password'
      fullPath: '/reset-password'
      preLoaderRoute: typeof ResetPasswordImport
      parentRoute: typeof rootRoute
    }
    '/sign-up': {
      id: '/sign-up'
      path: '/sign-up'
      fullPath: '/sign-up'
      preLoaderRoute: typeof SignUpImport
      parentRoute: typeof rootRoute
    }
    '/trade': {
      id: '/trade'
      path: '/trade'
      fullPath: '/trade'
      preLoaderRoute: typeof TradeImport
      parentRoute: typeof rootRoute
    }
=======
    "/": {
      id: "/";
      path: "/";
      fullPath: "/";
      preLoaderRoute: typeof IndexImport;
      parentRoute: typeof rootRoute;
    };
    "/change-password": {
      id: "/change-password";
      path: "/change-password";
      fullPath: "/change-password";
      preLoaderRoute: typeof ChangePasswordImport;
      parentRoute: typeof rootRoute;
    };
    "/login": {
      id: "/login";
      path: "/login";
      fullPath: "/login";
      preLoaderRoute: typeof LoginImport;
      parentRoute: typeof rootRoute;
    };
    "/pool": {
      id: "/pool";
      path: "/pool";
      fullPath: "/pool";
      preLoaderRoute: typeof PoolImport;
      parentRoute: typeof rootRoute;
    };
    "/sign-up": {
      id: "/sign-up";
      path: "/sign-up";
      fullPath: "/sign-up";
      preLoaderRoute: typeof SignUpImport;
      parentRoute: typeof rootRoute;
    };
    "/trade": {
      id: "/trade";
      path: "/trade";
      fullPath: "/trade";
      preLoaderRoute: typeof TradeImport;
      parentRoute: typeof rootRoute;
    };
>>>>>>> 1b9e420b
  }
}

// Create and export the route tree

export interface FileRoutesByFullPath {
<<<<<<< HEAD
  '/': typeof IndexRoute
  '/change-password': typeof ChangePasswordRoute
  '/login': typeof LoginRoute
  '/pool': typeof PoolRoute
  '/reset-password': typeof ResetPasswordRoute
  '/sign-up': typeof SignUpRoute
  '/trade': typeof TradeRoute
}

export interface FileRoutesByTo {
  '/': typeof IndexRoute
  '/change-password': typeof ChangePasswordRoute
  '/login': typeof LoginRoute
  '/pool': typeof PoolRoute
  '/reset-password': typeof ResetPasswordRoute
  '/sign-up': typeof SignUpRoute
  '/trade': typeof TradeRoute
}

export interface FileRoutesById {
  __root__: typeof rootRoute
  '/': typeof IndexRoute
  '/change-password': typeof ChangePasswordRoute
  '/login': typeof LoginRoute
  '/pool': typeof PoolRoute
  '/reset-password': typeof ResetPasswordRoute
  '/sign-up': typeof SignUpRoute
  '/trade': typeof TradeRoute
=======
  "/": typeof IndexRoute;
  "/change-password": typeof ChangePasswordRoute;
  "/login": typeof LoginRoute;
  "/pool": typeof PoolRoute;
  "/sign-up": typeof SignUpRoute;
  "/trade": typeof TradeRoute;
}

export interface FileRoutesByTo {
  "/": typeof IndexRoute;
  "/change-password": typeof ChangePasswordRoute;
  "/login": typeof LoginRoute;
  "/pool": typeof PoolRoute;
  "/sign-up": typeof SignUpRoute;
  "/trade": typeof TradeRoute;
}

export interface FileRoutesById {
  __root__: typeof rootRoute;
  "/": typeof IndexRoute;
  "/change-password": typeof ChangePasswordRoute;
  "/login": typeof LoginRoute;
  "/pool": typeof PoolRoute;
  "/sign-up": typeof SignUpRoute;
  "/trade": typeof TradeRoute;
>>>>>>> 1b9e420b
}

export interface FileRouteTypes {
  fileRoutesByFullPath: FileRoutesByFullPath
  fullPaths:
<<<<<<< HEAD
    | '/'
    | '/change-password'
    | '/login'
    | '/pool'
    | '/reset-password'
    | '/sign-up'
    | '/trade'
  fileRoutesByTo: FileRoutesByTo
  to:
    | '/'
    | '/change-password'
    | '/login'
    | '/pool'
    | '/reset-password'
    | '/sign-up'
    | '/trade'
  id:
    | '__root__'
    | '/'
    | '/change-password'
    | '/login'
    | '/pool'
    | '/reset-password'
    | '/sign-up'
    | '/trade'
  fileRoutesById: FileRoutesById
=======
    | "/"
    | "/change-password"
    | "/login"
    | "/pool"
    | "/sign-up"
    | "/trade";
  fileRoutesByTo: FileRoutesByTo;
  to: "/" | "/change-password" | "/login" | "/pool" | "/sign-up" | "/trade";
  id:
    | "__root__"
    | "/"
    | "/change-password"
    | "/login"
    | "/pool"
    | "/sign-up"
    | "/trade";
  fileRoutesById: FileRoutesById;
>>>>>>> 1b9e420b
}

export interface RootRouteChildren {
  IndexRoute: typeof IndexRoute
  ChangePasswordRoute: typeof ChangePasswordRoute
  LoginRoute: typeof LoginRoute
  PoolRoute: typeof PoolRoute
  ResetPasswordRoute: typeof ResetPasswordRoute
  SignUpRoute: typeof SignUpRoute
  TradeRoute: typeof TradeRoute
}

const rootRouteChildren: RootRouteChildren = {
  IndexRoute: IndexRoute,
  ChangePasswordRoute: ChangePasswordRoute,
  LoginRoute: LoginRoute,
  PoolRoute: PoolRoute,
  ResetPasswordRoute: ResetPasswordRoute,
  SignUpRoute: SignUpRoute,
  TradeRoute: TradeRoute,
}

export const routeTree = rootRoute
  ._addFileChildren(rootRouteChildren)
  ._addFileTypes<FileRouteTypes>()

/* ROUTE_MANIFEST_START
{
  "routes": {
    "__root__": {
      "filePath": "__root.tsx",
      "children": [
        "/",
        "/change-password",
        "/login",
        "/pool",
        "/reset-password",
        "/sign-up",
        "/trade"
      ]
    },
    "/": {
      "filePath": "index.tsx"
    },
    "/change-password": {
      "filePath": "change-password.tsx"
    },
    "/login": {
      "filePath": "login.tsx"
    },
    "/pool": {
      "filePath": "pool.tsx"
    },
    "/reset-password": {
      "filePath": "reset-password.tsx"
    },
    "/sign-up": {
      "filePath": "sign-up.tsx"
    },
    "/trade": {
      "filePath": "trade.tsx"
    }
  }
}
ROUTE_MANIFEST_END */<|MERGE_RESOLUTION|>--- conflicted
+++ resolved
@@ -10,7 +10,6 @@
 
 // Import Routes
 
-<<<<<<< HEAD
 import { Route as rootRoute } from './routes/__root'
 import { Route as TradeImport } from './routes/trade'
 import { Route as SignUpImport } from './routes/sign-up'
@@ -19,15 +18,6 @@
 import { Route as LoginImport } from './routes/login'
 import { Route as ChangePasswordImport } from './routes/change-password'
 import { Route as IndexImport } from './routes/index'
-=======
-import { Route as rootRoute } from "./routes/__root";
-import { Route as TradeImport } from "./routes/trade";
-import { Route as SignUpImport } from "./routes/sign-up";
-import { Route as PoolImport } from "./routes/pool";
-import { Route as LoginImport } from "./routes/login";
-import { Route as ChangePasswordImport } from "./routes/change-password";
-import { Route as IndexImport } from "./routes/index";
->>>>>>> 1b9e420b
 
 // Create/Update Routes
 
@@ -77,7 +67,6 @@
 
 declare module "@tanstack/react-router" {
   interface FileRoutesByPath {
-<<<<<<< HEAD
     '/': {
       id: '/'
       path: '/'
@@ -127,57 +116,12 @@
       preLoaderRoute: typeof TradeImport
       parentRoute: typeof rootRoute
     }
-=======
-    "/": {
-      id: "/";
-      path: "/";
-      fullPath: "/";
-      preLoaderRoute: typeof IndexImport;
-      parentRoute: typeof rootRoute;
-    };
-    "/change-password": {
-      id: "/change-password";
-      path: "/change-password";
-      fullPath: "/change-password";
-      preLoaderRoute: typeof ChangePasswordImport;
-      parentRoute: typeof rootRoute;
-    };
-    "/login": {
-      id: "/login";
-      path: "/login";
-      fullPath: "/login";
-      preLoaderRoute: typeof LoginImport;
-      parentRoute: typeof rootRoute;
-    };
-    "/pool": {
-      id: "/pool";
-      path: "/pool";
-      fullPath: "/pool";
-      preLoaderRoute: typeof PoolImport;
-      parentRoute: typeof rootRoute;
-    };
-    "/sign-up": {
-      id: "/sign-up";
-      path: "/sign-up";
-      fullPath: "/sign-up";
-      preLoaderRoute: typeof SignUpImport;
-      parentRoute: typeof rootRoute;
-    };
-    "/trade": {
-      id: "/trade";
-      path: "/trade";
-      fullPath: "/trade";
-      preLoaderRoute: typeof TradeImport;
-      parentRoute: typeof rootRoute;
-    };
->>>>>>> 1b9e420b
   }
 }
 
 // Create and export the route tree
 
 export interface FileRoutesByFullPath {
-<<<<<<< HEAD
   '/': typeof IndexRoute
   '/change-password': typeof ChangePasswordRoute
   '/login': typeof LoginRoute
@@ -206,39 +150,11 @@
   '/reset-password': typeof ResetPasswordRoute
   '/sign-up': typeof SignUpRoute
   '/trade': typeof TradeRoute
-=======
-  "/": typeof IndexRoute;
-  "/change-password": typeof ChangePasswordRoute;
-  "/login": typeof LoginRoute;
-  "/pool": typeof PoolRoute;
-  "/sign-up": typeof SignUpRoute;
-  "/trade": typeof TradeRoute;
-}
-
-export interface FileRoutesByTo {
-  "/": typeof IndexRoute;
-  "/change-password": typeof ChangePasswordRoute;
-  "/login": typeof LoginRoute;
-  "/pool": typeof PoolRoute;
-  "/sign-up": typeof SignUpRoute;
-  "/trade": typeof TradeRoute;
-}
-
-export interface FileRoutesById {
-  __root__: typeof rootRoute;
-  "/": typeof IndexRoute;
-  "/change-password": typeof ChangePasswordRoute;
-  "/login": typeof LoginRoute;
-  "/pool": typeof PoolRoute;
-  "/sign-up": typeof SignUpRoute;
-  "/trade": typeof TradeRoute;
->>>>>>> 1b9e420b
 }
 
 export interface FileRouteTypes {
   fileRoutesByFullPath: FileRoutesByFullPath
   fullPaths:
-<<<<<<< HEAD
     | '/'
     | '/change-password'
     | '/login'
@@ -265,25 +181,6 @@
     | '/sign-up'
     | '/trade'
   fileRoutesById: FileRoutesById
-=======
-    | "/"
-    | "/change-password"
-    | "/login"
-    | "/pool"
-    | "/sign-up"
-    | "/trade";
-  fileRoutesByTo: FileRoutesByTo;
-  to: "/" | "/change-password" | "/login" | "/pool" | "/sign-up" | "/trade";
-  id:
-    | "__root__"
-    | "/"
-    | "/change-password"
-    | "/login"
-    | "/pool"
-    | "/sign-up"
-    | "/trade";
-  fileRoutesById: FileRoutesById;
->>>>>>> 1b9e420b
 }
 
 export interface RootRouteChildren {
