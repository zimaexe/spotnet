import { Menu, Search } from "lucide-react";
import { useState } from "react";
import { createFileRoute } from "@tanstack/react-router";
import { Input } from "../ui/core/input";
import PoolTable from "../ui/core/pool-table";
<<<<<<< HEAD
=======
import { Tabs } from "../ui/core/tab";
>>>>>>> a004b5f1
export const Route = createFileRoute("/pool")({
	component: Pool,
});

function Pool() {


	// Sample pool data
	const pools = Array(8)
		.fill(null)
		.map((_, i) => ({
			id: i + 1,
			name: "STRK - ETH",
			type: "Stable",
			baseApy: "0.500%",
			totalApy: "8.5%",
			liquidity: "$1,250,000",
			riskLevel: "Low",
			isDegen: true,
		}));
		const Tab = [
			{
				label: 'All',
				content:<PoolTable pools={pools}/>
			},
			{
				label: 'Stable',
				content: 'to be replced with stable component'
			},
			{
				label: 'Volatile',
				content: 'to be replaced with volatile component'
			},
		]
	return (
		<div className="flex-1 max-w-7xl mx-auto w-full px-4 pb-6 pt-2 " >
			<div className="flex md:hidden items-center justify-between mb-8">
				<div className="relative flex-1 max-w-md">
					<Search className="absolute left-3 top-1/2 transform -translate-y-1/2 h-5 w-5 text-[#848484]" />
					<Input
						placeholder="Search..."
						className="pl-10 h-[48px] w-full max-w-[305px] text-[#848484] bg-transparent border-[#191819] border-solid border-[1px] rounded-[8px] text-[#848484] bricolage"
					/>
				</div>
<<<<<<< HEAD
				<button type="button" className="ml-4 text-gray-400 lg:hidden">
=======
				<button className="ml-4 text-gray-400 md:hidden">
>>>>>>> a004b5f1
					<Menu size={24} />
				</button>
			</div>

			<div className="my-8 max-w-[400px]">
				<h1 className="text-3xl font-bold mb-3 text-btnBorderColor bricolage">POOLS</h1>
				<p className="text-baseWhite bricolage text-sm font-semibold">
					Earn passive income by providing liquidity to top trading pairs. Choose a pool, deposit funds, and start
					earning.
				</p>
			</div>

<<<<<<< HEAD
			<div className="hidden lg:grid grid-cols-7 gap-4">
				<div className=" col-span-5">
					<div className="border-b border-[#333] mb-6">
						<div className="flex">
							<button
								type="button"
								onClick={() => {
									setActiveTab("all");
								}}
								className={`px-6 py-4 font-medium text-sm relative ${
									activeTab === "all" ? "text-white" : "text-gray-400"
								}`}
							>
								All
								{activeTab === "all" && <span className="absolute bottom-0 left-0 w-full h-[2px] bg-white" />}
							</button>
							<button
								type="button"
								onClick={() => {
									setActiveTab("stable");
								}}
								className={`px-6 py-4 font-medium text-sm relative ${
									activeTab === "stable" ? "text-white" : "text-gray-400"
								}`}
							>
								Stable
								{activeTab === "stable" && <span className="absolute bottom-0 left-0 w-full h-[2px] bg-white" />}
							</button>
							<button
								type="button"
								onClick={() => {
									setActiveTab("volatile");
								}}
								className={`px-6 py-4 font-medium text-sm relative ${
									activeTab === "volatile" ? "text-white" : "text-gray-400"
								}`}
							>
								Volatile
								{activeTab === "volatile" && <span className="absolute bottom-0 left-0 w-full h-[2px] bg-white" />}
							</button>
						</div>
					</div>
					<div className="hidden lg:block">
						<PoolTable pools={pools} />
					</div>{" "}
=======
			<div className="grid lg:grid-cols-7 gap-4">
				<div className="col-span-5">
					<Tabs defaultActiveIndex={0} tabs={Tab} />
>>>>>>> a004b5f1
				</div>
				<div className="col-span-2 hidden lg:block">
					<div className="flex  items-center justify-between mb-8">
						<div className="relative flex-1 max-w-md">
							<Search className="absolute left-3 top-1/2 transform -translate-y-1/2 h-5 w-5 text-[#848484]" />
							<Input
								placeholder="Search..."
								className="pl-10 h-[48px] w-full max-w-[305px] text-[#848484] bg-transparent border-grayborder border-solid border-1 rounded-[8px] text-[#848484] bricolage"
							/>
						</div>
<<<<<<< HEAD
						<button type="button" className="ml-4 text-gray-400 lg:hidden">
							<Menu size={24} />
						</button>
=======
>>>>>>> a004b5f1
					</div>
				</div>
			</div>

		
		</div>
	);
}<|MERGE_RESOLUTION|>--- conflicted
+++ resolved
@@ -3,10 +3,7 @@
 import { createFileRoute } from "@tanstack/react-router";
 import { Input } from "../ui/core/input";
 import PoolTable from "../ui/core/pool-table";
-<<<<<<< HEAD
-=======
 import { Tabs } from "../ui/core/tab";
->>>>>>> a004b5f1
 export const Route = createFileRoute("/pool")({
 	component: Pool,
 });
@@ -51,11 +48,7 @@
 						className="pl-10 h-[48px] w-full max-w-[305px] text-[#848484] bg-transparent border-[#191819] border-solid border-[1px] rounded-[8px] text-[#848484] bricolage"
 					/>
 				</div>
-<<<<<<< HEAD
-				<button type="button" className="ml-4 text-gray-400 lg:hidden">
-=======
-				<button className="ml-4 text-gray-400 md:hidden">
->>>>>>> a004b5f1
+				<button type="button" className="ml-4 text-gray-400 md:hidden">
 					<Menu size={24} />
 				</button>
 			</div>
@@ -68,57 +61,9 @@
 				</p>
 			</div>
 
-<<<<<<< HEAD
-			<div className="hidden lg:grid grid-cols-7 gap-4">
-				<div className=" col-span-5">
-					<div className="border-b border-[#333] mb-6">
-						<div className="flex">
-							<button
-								type="button"
-								onClick={() => {
-									setActiveTab("all");
-								}}
-								className={`px-6 py-4 font-medium text-sm relative ${
-									activeTab === "all" ? "text-white" : "text-gray-400"
-								}`}
-							>
-								All
-								{activeTab === "all" && <span className="absolute bottom-0 left-0 w-full h-[2px] bg-white" />}
-							</button>
-							<button
-								type="button"
-								onClick={() => {
-									setActiveTab("stable");
-								}}
-								className={`px-6 py-4 font-medium text-sm relative ${
-									activeTab === "stable" ? "text-white" : "text-gray-400"
-								}`}
-							>
-								Stable
-								{activeTab === "stable" && <span className="absolute bottom-0 left-0 w-full h-[2px] bg-white" />}
-							</button>
-							<button
-								type="button"
-								onClick={() => {
-									setActiveTab("volatile");
-								}}
-								className={`px-6 py-4 font-medium text-sm relative ${
-									activeTab === "volatile" ? "text-white" : "text-gray-400"
-								}`}
-							>
-								Volatile
-								{activeTab === "volatile" && <span className="absolute bottom-0 left-0 w-full h-[2px] bg-white" />}
-							</button>
-						</div>
-					</div>
-					<div className="hidden lg:block">
-						<PoolTable pools={pools} />
-					</div>{" "}
-=======
 			<div className="grid lg:grid-cols-7 gap-4">
 				<div className="col-span-5">
 					<Tabs defaultActiveIndex={0} tabs={Tab} />
->>>>>>> a004b5f1
 				</div>
 				<div className="col-span-2 hidden lg:block">
 					<div className="flex  items-center justify-between mb-8">
@@ -129,12 +74,6 @@
 								className="pl-10 h-[48px] w-full max-w-[305px] text-[#848484] bg-transparent border-grayborder border-solid border-1 rounded-[8px] text-[#848484] bricolage"
 							/>
 						</div>
-<<<<<<< HEAD
-						<button type="button" className="ml-4 text-gray-400 lg:hidden">
-							<Menu size={24} />
-						</button>
-=======
->>>>>>> a004b5f1
 					</div>
 				</div>
 			</div>
