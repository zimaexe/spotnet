--- conflicted
+++ resolved
@@ -1,4 +1,3 @@
-<<<<<<< HEAD
 import { StrictMode } from "react";
 import { createRoot } from "react-dom/client";
 import App from "./App.tsx";
@@ -12,56 +11,4 @@
             <App />
         </Provider>
     </StrictMode>
-);
-=======
-import { QueryClient, QueryClientProvider } from "@tanstack/react-query";
-import {
-  ErrorComponent,
-  Link,
-  RouterProvider,
-  createRouter,
-} from "@tanstack/react-router";
-import ReactDOM from "react-dom/client";
-import "./index.css";
-import { routeTree } from "./routeTree.gen";
-
-const queryClient = new QueryClient();
-
-const router = createRouter({
-  routeTree,
-  defaultPendingComponent: () => <div />,
-  defaultErrorComponent: ({ error }) => <ErrorComponent error={error} />,
-  defaultNotFoundComponent: () => {
-    return (
-      <div>
-        <p>Page not found</p>
-        <Link to="/">Go to home</Link>
-      </div>
-    );
-  },
-  context: {
-    queryClient,
-  },
-  defaultPreload: "intent",
-  defaultPreloadStaleTime: 0,
-  scrollRestoration: true,
-});
-
-declare module "@tanstack/react-router" {
-  interface Register {
-    router: typeof router;
-  }
-}
-
-// eslint-disable-next-line @typescript-eslint/no-non-null-assertion
-const rootElement = document.getElementById("root");
-
-if (rootElement && !rootElement.innerHTML) {
-  const root = ReactDOM.createRoot(rootElement);
-  root.render(
-    <QueryClientProvider client={queryClient}>
-      <RouterProvider router={router} />
-    </QueryClientProvider>,
-  );
-}
->>>>>>> 1b9e420b
+);