"""
This module contains the base CRUD database configuration.
"""

import logging
import uuid

from contextlib import asynccontextmanager
<<<<<<< HEAD
from typing import AsyncIterator, Callable, Type, TypeVar, List, Optional, Any
=======
from typing import AsyncIterator, Callable, Type, TypeVar, List, Optional
>>>>>>> 49e48141

from sqlalchemy import select
from sqlalchemy.exc import SQLAlchemyError
from sqlalchemy.ext.asyncio import AsyncSession, async_sessionmaker, create_async_engine

from app.core.config import settings
from app.models.base import BaseModel

logger = logging.getLogger(__name__)
ModelType = TypeVar("ModelType", bound=BaseModel)


class DBConnector:
    """
    Provides database connection and operations management using SQLAlchemy
    in a FastAPI application context.

    Methods:
    - write_to_db: Writes an object to the database.
    - get_object: Retrieves an object by its ID in the database.
    - remove_object: Removes an object by its ID from the database.
    - get_objects: Retrieves all objects from the database.
    """

    def __init__(self):
        """
        Initialize the database connection and session factory.
        """
        self.engine = create_async_engine(settings.db_url)
        self.session_maker = async_sessionmaker(bind=self.engine)

    @asynccontextmanager
    async def session(self) -> AsyncIterator[AsyncSession]:
        """
        Asynchronous context manager for handling database sessions.

        This method creates and yields an asynchronous
            database session using `self.session_maker()`.
        It ensures proper handling of transactions and session cleanup.

        Yields:
            AsyncSession: An asynchronous database session.

        Raises:
            Exception: If a database operation fails,
            an exception is raised after rolling back the transaction.

        Example:
            async with db.session() as session:
                await session.execute(query)
                await session.commit()
        """
        session: AsyncSession = self.session_maker()

        try:
            yield session
        except SQLAlchemyError as e:
            await session.rollback()
            logger.error(f"Error while processing database operation: {e}")
            raise Exception("Error while processing database operation") from e
        finally:
            await session.close()

    async def write_to_db(self, obj: ModelType = None) -> ModelType:
        """
        Writes an object to the database. Rolls back the transaction if there's an error.
        Refreshes the object to keep it attached to the session.
        :param obj: Base = None
        :raise SQLAlchemyError: If the database operation fails.
        :return: Base - the updated object
        """
        async with self.session() as db:
            obj = await db.merge(obj)
            await db.commit()
            await db.refresh(obj)
            return obj

    async def get_object(
        self, model: Type[ModelType] = None, obj_id: uuid = None
    ) -> ModelType | None:
        """
        Retrieves an object by its ID from the database.
        :param: model: type[Base] = None
        :param: obj_id: uuid = None
        :return: Base | None
        """
        async with self.session() as db:
            return await db.get(model, obj_id)

<<<<<<< HEAD
=======

>>>>>>> 49e48141
    async def get_object_by_field(
        self, model: Type[ModelType] = None, field: str = None, value: str = None
    ) -> ModelType | None:
        """
        Retrieves an object by a specified field from the database.
        :param model: type[Base] = None
        :param field: str = None
        :param value: str = None
        :return: Base | None
        """
        async with self.session() as db:
            result = await db.execute(
                select(model).where(getattr(model, field) == value)
            )
            return result.scalar_one_or_none()

    async def delete_object_by_id(
        self, model: Type[ModelType] = None, obj_id: uuid = None
    ) -> None:
        """
        Delete an object by its ID from the database. Rolls back if the operation fails.
        :param model: type[Base] = None
        :param obj_id: uuid = None
        :return: None
        :raise SQLAlchemyError: If the database operation fails
        """
        async with self.session() as db:
            obj = await db.get(model, obj_id)
            if obj:
                await db.delete(obj)
                await db.commit()

    async def delete_object(self, model: ModelType) -> None:
        """
        Deletes an object from the database.
        :param model: Object to delete
        """
        async with self.session() as db:
            await db.delete(model)
            await db.commit()

    async def get_objects(
        self,
        model: Type[ModelType] = None,
        limit: Optional[int] = 25,
        offset: Optional[int] = 0,
        where_clause: Optional[Any] = None,
        **kwargs,
    ) -> list[ModelType] | None:
        """
        Retrieves objects by filter from the database.
        :param model: type[Base] = None - Model class to query
        :param limit: Optional[int] = None
        :param offset: Optional[int] = None
<<<<<<< HEAD
        :param where_clause: Optional[Any] = None - SQLAlchemy expression for filtering
                             Example: Model.field == value or Model.field.isnot(None)
=======
>>>>>>> 49e48141
        :return: list[Base] | None
        """
        async with self.session() as db:
            query = select(model).limit(limit).offset(offset)

            # Apply where_clause if provided (for complex SQLAlchemy expressions)
            if where_clause is not None:
                query = query.where(where_clause)

            # Apply filter_by for keyword arguments (simple equality filters)
            if kwargs:
                query = query.filter_by(**kwargs)

            result = await db.execute(query)
<<<<<<< HEAD
            return result.scalars().all()
=======
            return result.scalars().all()
          
>>>>>>> 49e48141
<|MERGE_RESOLUTION|>--- conflicted
+++ resolved
@@ -6,11 +6,8 @@
 import uuid
 
 from contextlib import asynccontextmanager
-<<<<<<< HEAD
 from typing import AsyncIterator, Callable, Type, TypeVar, List, Optional, Any
-=======
-from typing import AsyncIterator, Callable, Type, TypeVar, List, Optional
->>>>>>> 49e48141
+
 
 from sqlalchemy import select
 from sqlalchemy.exc import SQLAlchemyError
@@ -100,10 +97,6 @@
         async with self.session() as db:
             return await db.get(model, obj_id)
 
-<<<<<<< HEAD
-=======
-
->>>>>>> 49e48141
     async def get_object_by_field(
         self, model: Type[ModelType] = None, field: str = None, value: str = None
     ) -> ModelType | None:
@@ -158,11 +151,8 @@
         :param model: type[Base] = None - Model class to query
         :param limit: Optional[int] = None
         :param offset: Optional[int] = None
-<<<<<<< HEAD
         :param where_clause: Optional[Any] = None - SQLAlchemy expression for filtering
                              Example: Model.field == value or Model.field.isnot(None)
-=======
->>>>>>> 49e48141
         :return: list[Base] | None
         """
         async with self.session() as db:
@@ -177,9 +167,5 @@
                 query = query.filter_by(**kwargs)
 
             result = await db.execute(query)
-<<<<<<< HEAD
             return result.scalars().all()
-=======
-            return result.scalars().all()
-          
->>>>>>> 49e48141
+          