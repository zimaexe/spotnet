--- conflicted
+++ resolved
@@ -25,13 +25,8 @@
     """
 
     async def get_all(
-<<<<<<< HEAD
         self, limit: Optional[int] = None, offset:  Optional[int] = None
     ) -> UserOrderGetAllResponse:
-=======
-        self, limit: Optional[int] = None, offset: Optional[int] = None
-    ) -> list[UserOrder]:
->>>>>>> 26420698
         """
         Retrieves all orders.
         :param limit: Optional[int] - max orders to be retrieved
