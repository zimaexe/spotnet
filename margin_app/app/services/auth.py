--- conflicted
+++ resolved
@@ -37,10 +37,8 @@
         expire = datetime.now(timezone.utc) + timedelta(minutes=15)
     to_encode = {"sub": email, "exp": expire}
     return jwt.encode(to_encode, settings.secret_key, algorithm=settings.algorithm)
-<<<<<<< HEAD
 
-
-def save_token_to_session(
+  def save_token_to_session(
     email: str,
     request: Request,
     expires_delta: timedelta | None = None
@@ -58,8 +56,6 @@
     """
     token = create_access_token(email=email, expires_delta=expires_delta)
     request.session["access_token"] = token
-=======
->>>>>>> 211e1bfb
 
 
 async def get_current_user(token: str) -> Admin:
@@ -118,7 +114,7 @@
     return pwd_context.hash(password)
 
 
-<<<<<<< HEAD
+
 class GoogleAuth:
     """
     Google authentication service.
@@ -190,7 +186,7 @@
 
 
 google_auth = GoogleAuth()
-=======
+
 async def get_admin_user_from_state(req: Request) -> Admin | None:
     """
     Retrieves the admin user from the request state if it exists.
@@ -199,5 +195,4 @@
 
     :return: Admin | None - The admin user if it exists, None otherwise.
     """
-    return getattr(req.state, "admin_user", None)
->>>>>>> 211e1bfb
+    return getattr(req.state, "admin_user", None)