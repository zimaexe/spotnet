--- conflicted
+++ resolved
@@ -74,11 +74,7 @@
 
 
 @router.get(
-<<<<<<< HEAD
-    "/positions",
-=======
     "/all",
->>>>>>> 27be73b0
     response_model=List[MarginPositionResponse],
     status_code=status.HTTP_200_OK,
 )
