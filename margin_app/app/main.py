"""
Main entry point for the application.
"""

import sys

<<<<<<< HEAD
from app.api.margin_position import router as margin_position_router

app = FastAPI()

app.include_router(margin_position_router, tags=["margin_position"])

=======
from fastapi import FastAPI, Request
from loguru import logger

from app.api.pools import router as pool_router

# Initialize FastAPI app
app = FastAPI()
app.include_router(pool_router, prefix="/api/pool", tags=["Pool"])


# Configure Loguru
logger.remove()  # Remove default logger to configure custom settings
logger.add(
    sys.stdout,
    format="{time:YYYY-MM-DD HH:mm:ss} | {level} | {message}",
    level="INFO",
    enqueue=True,
    backtrace=True,
    diagnose=True,
)


@app.on_event("startup")
async def startup_event():
    """
    Code to run when the app starts.
    For example, database connection setup or loading configurations.
    """
    logger.info("Application startup: Initializing resources.")


@app.on_event("shutdown")
async def shutdown_event():
    """
    Code to run when the app shuts down.
    For example, closing database connections or cleaning up.
    """
    logger.info("Application shutdown: Cleaning up resources.")


@app.middleware("http")
async def log_requests(request: Request, call_next):
    """
    Middleware to log HTTP requests and responses.
    """
    logger.info(f"Request: {request.method} {request.url}")
    response = await call_next(request)
    logger.info(f"Response: {response.status_code} {request.url}")
    return response


# Example route
@app.get("/")
async def read_root():
    """
    Basic endpoint for testing.
    """
    logger.info("Root endpoint accessed.")
    return {"message": "Welcome to the FastAPI application!"}


# Additional route
@app.get("/health")
async def health_check():
    """
    Health check endpoint.
    """
    logger.info("Health check endpoint accessed.")
    return {"status": "OK"}

>>>>>>> 8de68896
<|MERGE_RESOLUTION|>--- conflicted
+++ resolved
@@ -1,85 +1,77 @@
-"""
-Main entry point for the application.
-"""
-
-import sys
-
-<<<<<<< HEAD
-from app.api.margin_position import router as margin_position_router
-
-app = FastAPI()
-
-app.include_router(margin_position_router, tags=["margin_position"])
-
-=======
-from fastapi import FastAPI, Request
-from loguru import logger
-
-from app.api.pools import router as pool_router
-
-# Initialize FastAPI app
-app = FastAPI()
-app.include_router(pool_router, prefix="/api/pool", tags=["Pool"])
-
-
-# Configure Loguru
-logger.remove()  # Remove default logger to configure custom settings
-logger.add(
-    sys.stdout,
-    format="{time:YYYY-MM-DD HH:mm:ss} | {level} | {message}",
-    level="INFO",
-    enqueue=True,
-    backtrace=True,
-    diagnose=True,
-)
-
-
-@app.on_event("startup")
-async def startup_event():
-    """
-    Code to run when the app starts.
-    For example, database connection setup or loading configurations.
-    """
-    logger.info("Application startup: Initializing resources.")
-
-
-@app.on_event("shutdown")
-async def shutdown_event():
-    """
-    Code to run when the app shuts down.
-    For example, closing database connections or cleaning up.
-    """
-    logger.info("Application shutdown: Cleaning up resources.")
-
-
-@app.middleware("http")
-async def log_requests(request: Request, call_next):
-    """
-    Middleware to log HTTP requests and responses.
-    """
-    logger.info(f"Request: {request.method} {request.url}")
-    response = await call_next(request)
-    logger.info(f"Response: {response.status_code} {request.url}")
-    return response
-
-
-# Example route
-@app.get("/")
-async def read_root():
-    """
-    Basic endpoint for testing.
-    """
-    logger.info("Root endpoint accessed.")
-    return {"message": "Welcome to the FastAPI application!"}
-
-
-# Additional route
-@app.get("/health")
-async def health_check():
-    """
-    Health check endpoint.
-    """
-    logger.info("Health check endpoint accessed.")
-    return {"status": "OK"}
-
->>>>>>> 8de68896
+"""
+Main entry point for the application.
+"""
+
+import sys
+
+from fastapi import FastAPI, Request
+from loguru import logger
+
+from app.api.margin_position import router as margin_position_router
+from app.api.pools import router as pool_router
+
+# Initialize FastAPI app
+app = FastAPI()
+app.include_router(pool_router, prefix="/api/pool", tags=["Pool"])
+app.include_router(margin_position_router, tags=["MarginPosition"])
+
+
+# Configure Loguru
+logger.remove()  # Remove default logger to configure custom settings
+logger.add(
+    sys.stdout,
+    format="{time:YYYY-MM-DD HH:mm:ss} | {level} | {message}",
+    level="INFO",
+    enqueue=True,
+    backtrace=True,
+    diagnose=True,
+)
+
+
+@app.on_event("startup")
+async def startup_event():
+    """
+    Code to run when the app starts.
+    For example, database connection setup or loading configurations.
+    """
+    logger.info("Application startup: Initializing resources.")
+
+
+@app.on_event("shutdown")
+async def shutdown_event():
+    """
+    Code to run when the app shuts down.
+    For example, closing database connections or cleaning up.
+    """
+    logger.info("Application shutdown: Cleaning up resources.")
+
+
+@app.middleware("http")
+async def log_requests(request: Request, call_next):
+    """
+    Middleware to log HTTP requests and responses.
+    """
+    logger.info(f"Request: {request.method} {request.url}")
+    response = await call_next(request)
+    logger.info(f"Response: {response.status_code} {request.url}")
+    return response
+
+
+# Example route
+@app.get("/")
+async def read_root():
+    """
+    Basic endpoint for testing.
+    """
+    logger.info("Root endpoint accessed.")
+    return {"message": "Welcome to the FastAPI application!"}
+
+
+# Additional route
+@app.get("/health")
+async def health_check():
+    """
+    Health check endpoint.
+    """
+    logger.info("Health check endpoint accessed.")
+    return {"status": "OK"}