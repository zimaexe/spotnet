--- conflicted
+++ resolved
@@ -21,11 +21,7 @@
 * `deposit_data`: DepositData - Object of internal type which stores main deposit information.
 * `pool_key`: PoolKey - Ekubo type for obtaining info about the pool and swapping tokens.
 * `ekubo_limits`: EkuboSlippageLimits - Object of internal type which represents upper and lower sqrt_ratio values on Ekubo. Used to control slippage while swapping.
-<<<<<<< HEAD
-* `pool_price`: felt252 - Price of `deposit` token in terms of `debt` token in Ekubo pool(so for ex. 2400000000 USDC for ETH when depositing ETH).
-=======
 * `pool_price`: felt252 - Price of `deposit` token in terms of `debt` token(so for ex. 2400000000 USDC for ETH when depositing ETH).
->>>>>>> 18bd4393
 
 It's flow can be described as follows:
 
@@ -61,13 +57,8 @@
 * `debt_token`: ContractAddress - Address of the token used as borrowing.
 * `pool_key`: PoolKey - Ekubo type for obtaining info about the pool and swapping tokens.
 * `ekubo_limits`: EkuboSlippageLimits - Object of internal type which represents upper and lower sqrt_ratio values on Ekubo. Used to control slippage while swapping.
-<<<<<<< HEAD
-* `supply_price`: TokenPrice - Price of `supply` token in terms of `debt` token in Ekubo pool(so for ex. 2400000000 USDC for ETH).
-* `debt_price`: TokenPrice - Price of `debt` token in terms of `supply` token in Ekubo pool(for ex. 410000000000000 ETH for USDC).
-=======
 * `supply_price`: TokenPrice - Price of `supply` token in terms of `debt` token(so for ex. 2400000000 USDC for ETH).
 * `debt_price`: TokenPrice - Price of `debt` token in terms of `supply` token(for ex. 410000000000000 ETH for USDC).
->>>>>>> 18bd4393
 
 It's flow can be described as follows:
 ```
@@ -118,12 +109,8 @@
 struct DepositData {
     token: ContractAddress,
     amount: TokenAmount,
-<<<<<<< HEAD
-    multiplier: u32
-=======
     multiplier: u32,
     borrow_const: u8
->>>>>>> 18bd4393
 }
 ```
 
