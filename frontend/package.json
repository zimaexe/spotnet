--- conflicted
+++ resolved
@@ -53,14 +53,7 @@
     ]
   },
   "devDependencies": {
-<<<<<<< HEAD
     "@vitest/ui": "^3.0.4",
-=======
-    "@tanstack/eslint-plugin-query": "^5.60.1",
-    "@testing-library/jest-dom": "^6.6.2",
-    "@types/jest": "^29.5.14",
-    "clsx": "^2.1.1",
->>>>>>> e2fa37f4
     "eslint": "^8.57.1",
     "eslint-config-prettier": "^9.1.0",
     "eslint-config-react-app": "^7.0.1",
@@ -71,12 +64,8 @@
     "prettier": "^3.3.3",
     "prettier-plugin-tailwindcss": "^0.6.11",
     "starknet": "^6.11.0",
-<<<<<<< HEAD
+    "tailwind-merge": "^2.6.0",
     "vite-plugin-svgr": "^4.3.0",
     "vitest": "^3.0.4"
-=======
-    "tailwind-merge": "^2.6.0",
-    "vite-plugin-svgr": "^4.3.0"
->>>>>>> e2fa37f4
   }
 }