--- conflicted
+++ resolved
@@ -168,12 +168,8 @@
 
         <Button variant="primary" size="lg" disabled={isLoading}>
           {isLoading ? 'Processing...' : 'Submit'}
-<<<<<<< HEAD
         </Button>
         <Notifier />
-=======
-        </button>
->>>>>>> c28ec604
       </form>
 
       {transactionData && (
