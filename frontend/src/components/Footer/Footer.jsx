import React from 'react';
import { Link } from 'react-router-dom';
import { ReactComponent as Logo } from 'assets/images/logo.svg';
import { ReactComponent as TwitterIcon } from 'assets/icons/twitter.svg';
import { ReactComponent as TelegramIcon } from 'assets/icons/telegram.svg';
import { ReactComponent as DiscordIcon } from 'assets/icons/discord.svg';
import './footer.css';

function Footer() {
  return (
<<<<<<< HEAD
    <footer className="footer-container p-3 mt-auto">
      <div className="container">
        {/* <div className="footer-logo"> */}
          <Link to="/">
            <Logo/>
          </Link>
        {/* </div>   */}
=======
    <footer className='footer-container p-3 mt-auto'>
      <div className='container'>
        <div className='footer-logo'>
          <Link to='/'>
            <Logo />
          </Link>
        </div>
>>>>>>> 18bd4393
        <div>
          <p className='follow-us-text'>Follow us on</p>
          <div className='footer-social-cards'>
            <div className='social-card'>
              <a
                href='https://twitter.com/yourprofile'
                target='_blank'
                rel='noopener noreferrer'
              >
                <TwitterIcon />
              </a>
              <div>
                <p>Twitter</p>
              </div>
            </div>
            <div className='social-card'>
              <a
                href='https://discord.com/yourprofile'
                target='_blank'
                rel='noopener noreferrer'
              >
                <DiscordIcon />
              </a>
              <div>
                <p>Discord</p>
              </div>
            </div>
            <div className='social-card'>
              <a
                href='https://t.me/yourprofile'
                target='_blank'
                rel='noopener noreferrer'
              >
                <TelegramIcon />
              </a>
              <div>
                <p>Telegram</p>
              </div>
            </div>
          </div>
        </div>
      </div>
      <div className='line-text-container'>
        <div className='footer-line' />
        <div className='footer-text'>©2024. Spotnet All Right Reserved.</div>
      </div>
    </footer>
  );
}

export default Footer;<|MERGE_RESOLUTION|>--- conflicted
+++ resolved
@@ -8,23 +8,11 @@
 
 function Footer() {
   return (
-<<<<<<< HEAD
     <footer className="footer-container p-3 mt-auto">
       <div className="container">
-        {/* <div className="footer-logo"> */}
           <Link to="/">
             <Logo/>
           </Link>
-        {/* </div>   */}
-=======
-    <footer className='footer-container p-3 mt-auto'>
-      <div className='container'>
-        <div className='footer-logo'>
-          <Link to='/'>
-            <Logo />
-          </Link>
-        </div>
->>>>>>> 18bd4393
         <div>
           <p className='follow-us-text'>Follow us on</p>
           <div className='footer-social-cards'>
