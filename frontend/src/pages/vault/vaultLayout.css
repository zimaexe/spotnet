--- conflicted
+++ resolved
@@ -97,10 +97,6 @@
 
 @media (max-width: 768px) {
   .sidebar {
-<<<<<<< HEAD
-    width: 200px;
-    display: none;
-=======
     width: 180px;
     display: none;
   }
@@ -111,16 +107,11 @@
 
   .nav-item {
     font-size: 10px;
->>>>>>> 417e3573
   }
 }
 
 @media (max-width: 640px) {
   .sidebar {
-<<<<<<< HEAD
-    width: 160px;
-    display: none;
-=======
     width: 140px;
     display: none;
   }
@@ -131,6 +122,5 @@
 
   .nav-item {
     font-size: 8px;
->>>>>>> 417e3573
   }
 }