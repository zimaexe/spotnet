--- conflicted
+++ resolved
@@ -1,13 +1,7 @@
-<<<<<<< HEAD
 .partnership-container{
     /* height: 50vh; */
     position: relative;
     margin-bottom: 80px;
-=======
-.partnership-container {
-  height: 50vh;
-  position: relative;
->>>>>>> 18bd4393
 }
 
 .partnership-content {
@@ -22,7 +16,6 @@
 }
 
 .partnership-logo {
-<<<<<<< HEAD
     position: relative;
     display: flex;
     align-items: center;
@@ -30,14 +23,6 @@
     animation: scroll 20s linear infinite; /* Infinite scroll */
     width: auto;
     gap: 40px;
-=======
-  position: relative;
-  display: flex;
-  align-items: center;
-  justify-content: flex-start;
-  animation: scroll 20s linear infinite; /* Infinite scroll */
-  width: calc(150px * 8 * 2); /* Adjust width for duplicated logos */
->>>>>>> 18bd4393
 }
 
 .partnership-logo > * {
@@ -65,7 +50,6 @@
 }
 
 @media (max-width: 1840px) {
-<<<<<<< HEAD
     .partnership-content {
         width: 140vw;
         height: 150px;
@@ -96,12 +80,4 @@
         background:var(--gradient);
         right: 165px;
     }
-=======
-  .partnership-content {
-    width: 140vw;
-    height: 150px;
-    background: var(--gradient);
-    right: 460px;
-  }
->>>>>>> 18bd4393
 }